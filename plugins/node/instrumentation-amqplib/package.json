--- conflicted
+++ resolved
@@ -43,11 +43,7 @@
     "test:docker:run": "docker run -d --hostname demo-amqplib-rabbit --name amqplib-unittests -p 22221:5672 --env RABBITMQ_DEFAULT_USER=username --env RABBITMQ_DEFAULT_PASS=password rabbitmq:3"
   },
   "peerDependencies": {
-<<<<<<< HEAD
-    "@opentelemetry/api": "^1.0.2"
-=======
     "@opentelemetry/api": "^1.0.0"
->>>>>>> 66306679
   },
   "dependencies": {
     "@opentelemetry/core": "^1.0.0",
@@ -56,12 +52,8 @@
     "@types/amqplib": "^0.5.17"
   },
   "devDependencies": {
-<<<<<<< HEAD
-    "@opentelemetry/api": "1.0.2",
-=======
     "@opentelemetry/api": "^1.0.0",
     "@opentelemetry/contrib-test-utils": "^0.30.0",
->>>>>>> 66306679
     "@types/lodash": "4.14.178",
     "@types/mocha": "8.2.3",
     "@types/sinon": "10.0.2",
